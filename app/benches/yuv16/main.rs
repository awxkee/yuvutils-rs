--- conflicted
+++ resolved
@@ -33,14 +33,11 @@
 use yuvutils_rs::{
     i010_to_rgb10, i010_to_rgba, i010_to_rgba10, i010_to_rgba_f16, i210_to_rgba, i210_to_rgba10,
     i410_to_rgba10, p010_to_rgba10, rgb10_to_i010, rgb10_to_i210, rgb10_to_i410, rgb10_to_p010,
-<<<<<<< HEAD
     rgba10_to_i010, rgba10_to_i210, rgba10_to_i410, rgba16_to_i016, YuvBiPlanarImageMut,
     YuvChromaSubsampling, YuvPlanarImageMut, YuvRange, YuvStandardMatrix,
-=======
     rgba10_to_i010, rgba10_to_i210, rgba10_to_i410, rgba12_to_i212, rgba12_to_i412, rgba16_to_i016,
     rgba16_to_i216, rgba16_to_i416, YuvBiPlanarImageMut, YuvChromaSubsampling, YuvPlanarImageMut,
     YuvRange, YuvStandardMatrix,
->>>>>>> 1ca3a559
 };
 
 pub fn criterion_benchmark(c: &mut Criterion) {
