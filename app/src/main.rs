#![feature(f16)]
/*
 * Copyright (c) Radzivon Bartoshyk, 10/2024. All rights reserved.
 *
 * Redistribution and use in source and binary forms, with or without modification,
 * are permitted provided that the following conditions are met:
 *
 * 1.  Redistributions of source code must retain the above copyright notice, this
 * list of conditions and the following disclaimer.
 *
 * 2.  Redistributions in binary form must reproduce the above copyright notice,
 * this list of conditions and the following disclaimer in the documentation
 * and/or other materials provided with the distribution.
 *
 * 3.  Neither the name of the copyright holder nor the names of its
 * contributors may be used to endorse or promote products derived from
 * this software without specific prior written permission.
 *
 * THIS SOFTWARE IS PROVIDED BY THE COPYRIGHT HOLDERS AND CONTRIBUTORS "AS IS"
 * AND ANY EXPRESS OR IMPLIED WARRANTIES, INCLUDING, BUT NOT LIMITED TO, THE
 * IMPLIED WARRANTIES OF MERCHANTABILITY AND FITNESS FOR A PARTICULAR PURPOSE ARE
 * DISCLAIMED. IN NO EVENT SHALL THE COPYRIGHT HOLDER OR CONTRIBUTORS BE LIABLE
 * FOR ANY DIRECT, INDIRECT, INCIDENTAL, SPECIAL, EXEMPLARY, OR CONSEQUENTIAL
 * DAMAGES (INCLUDING, BUT NOT LIMITED TO, PROCUREMENT OF SUBSTITUTE GOODS OR
 * SERVICES; LOSS OF USE, DATA, OR PROFITS; OR BUSINESS INTERRUPTION) HOWEVER
 * CAUSED AND ON ANY THEORY OF LIABILITY, WHETHER IN CONTRACT, STRICT LIABILITY,
 * OR TORT (INCLUDING NEGLIGENCE OR OTHERWISE) ARISING IN ANY WAY OUT OF THE USE
 * OF THIS SOFTWARE, EVEN IF ADVISED OF THE POSSIBILITY OF SUCH DAMAGE.
 */
mod support;

use image::{ColorType, DynamicImage, EncodableLayout, GenericImageView, ImageReader};
use std::fs::File;
use std::io::Read;
use std::time::Instant;
use yuvutils_rs::{
<<<<<<< HEAD
    i010_to_rgb10, i010_to_rgb_f16, i012_to_rgb12, i014_to_rgb14, i016_to_rgb16, i214_to_rgb14,
    i214_to_rgb_f16, i214_to_rgba14, i216_to_rgb16, i410_to_rgb_f16, i410_to_rgba10, i414_to_rgb14,
    i414_to_rgb_f16, i416_to_rgb16, rdp_rgb_to_yuv444, rdp_yuv444_to_rgb, rdp_yuv444_to_rgba,
    rgb10_to_i010, rgb10_to_i410, rgb12_to_i012, rgb14_to_i014, rgb14_to_i214, rgb14_to_i414,
    rgb16_to_i016, rgb16_to_i216, rgb16_to_i416, rgba14_to_i214, YuvBiPlanarImageMut,
    YuvChromaSubsampling, YuvPlanarImageMut, YuvRange, YuvStandardMatrix,
=======
    ar30_to_rgb8, i010_to_rgb10, i010_to_rgb_f16, i012_to_rgb12, i014_to_rgb14, i016_to_rgb16,
    i210_to_rgb10, i210_to_rgb_f16, i210_to_rgba_f16, i214_to_rgb14, i214_to_rgb_f16,
    i214_to_rgba14, i216_to_rgb16, i410_to_rgb10, i410_to_rgb_f16, i410_to_rgba10, i414_to_rgb14,
    i414_to_rgb_f16, i416_to_rgb16, p210_to_ar30, p212_to_ar30, rgb10_to_i010, rgb10_to_i210,
    rgb10_to_i410, rgb10_to_p210, rgb12_to_i012, rgb12_to_p212, rgb14_to_i014, rgb14_to_i214,
    rgb14_to_i414, rgb16_to_i016, rgb16_to_i216, rgb16_to_i416, rgb_to_ycgco444, rgba14_to_i214,
    ycgco444_to_rgb, ycgco444_to_rgba, Rgb30ByteOrder, YuvBiPlanarImageMut, YuvChromaSubsampling,
    YuvPlanarImageMut, YuvRange, YuvStandardMatrix,
>>>>>>> 1ca3a559
};

fn read_file_bytes(file_path: &str) -> Result<Vec<u8>, String> {
    // Open the file
    let mut file = File::open(file_path).unwrap();

    // Create a buffer to hold the file contents
    let mut buffer = Vec::new();

    // Read the file contents into the buffer
    file.read_to_end(&mut buffer).unwrap();

    // Return the buffer
    Ok(buffer)
}
use core::f16;
use image::imageops::FilterType;

fn main() {
    let mut img = ImageReader::open("./assets/bench.png")
        .unwrap()
        .decode()
        .unwrap();
    let img = DynamicImage::ImageRgb8(img.to_rgb8());

    let dimensions = img.dimensions();

    let width = dimensions.0;
    let height = dimensions.1;

    let src_bytes = img.as_bytes();
    let mut components = match img.color() {
        ColorType::Rgb8 => 3,
        ColorType::Rgba8 => 4,
        _ => {
            panic!("Not accepted")
        }
    };

    let y_stride = width as usize + 100;
    let u_stride = (width + 1) / 2 + 100;
    let v_stride = (width + 1) / 2 + 100;
    let mut y_plane = vec![0u8; y_stride as usize * height as usize];
    let mut u_plane = vec![0u8; height as usize * u_stride as usize];
    let mut v_plane = vec![0u8; height as usize * v_stride as usize];

    let rgba_stride = width as usize * components;
    let mut rgba = vec![0u8; height as usize * rgba_stride];

    let start_time = Instant::now();

    let mut y_nv_plane = vec![0u8; width as usize * height as usize];
    let mut uv_nv_plane = vec![0u8; width as usize * (height as usize + 1) / 2];

    let mut bi_planar_image = YuvBiPlanarImageMut::<u16>::alloc(
        width as u32,
        height as u32,
        YuvChromaSubsampling::Yuv422,
    );

    let mut planar_image =
<<<<<<< HEAD
        YuvPlanarImageMut::<i16>::alloc(width as u32, height as u32, YuvChromaSubsampling::Yuv444);
=======
        YuvPlanarImageMut::<u8>::alloc(width as u32, height as u32, YuvChromaSubsampling::Yuv444);
>>>>>>> 1ca3a559
    //
    let mut bytes_16: Vec<u16> = src_bytes
        .iter()
        .map(|&x| ((x as u16) << 4) | ((x as u16) >> 4))
        .collect();

    let start_time = Instant::now();
<<<<<<< HEAD
    rdp_rgb_to_yuv444(&mut planar_image, src_bytes, rgba_stride as u32).unwrap();
    // rgb10_to_i010(
    //     &mut planar_image,
    //     &bytes_16,
    //     rgba_stride as u32,
    //     YuvRange::Limited,
    //     YuvStandardMatrix::Bt2020,
    // )
    // .unwrap();
=======
    rgb_to_ycgco444(
        &mut planar_image,
        &src_bytes,
        rgba_stride as u32,
        YuvRange::Limited,
    )
    .unwrap();
>>>>>>> 1ca3a559

    // bytes_16.fill(0);
    //
    // println!("rgb_to_yuv_nv12 time: {:?}", start_time.elapsed());
    //
    println!("Forward time: {:?}", start_time.elapsed());
    let fixed = planar_image.to_fixed();
    rdp_yuv444_to_rgb(&fixed, &mut rgba, rgba_stride as u32).unwrap();
    // // // //
    // let full_size = if width % 2 == 0 {
    //     2 * width as usize * height as usize
    // } else {
    //     2 * (width as usize + 1) * height as usize
    // };
    // // //
    // // // // println!("Full YUY2 {}", full_size);
    // // //
    // let yuy2_stride = if width % 2 == 0 {
    //     2 * width as usize
    // } else {
    //     2 * (width as usize + 1)
    // };
    //
    // let mut yuy2_plane = vec![0u8; full_size];
    // // // // //
    // // let start_time = Instant::now();
    // // // // //
    // let plane = planar_image.to_fixed();
    // // //
    // let mut packed_image_mut = YuvPackedImageMut {
    //     yuy: BufferStoreMut::Owned(yuy2_plane),
    //     yuy_stride: yuy2_stride as u32,
    //     width,
    //     height,
    // };
    // //
    // yuv420_to_yuyv422(&mut packed_image_mut, &plane).unwrap();
    //
    // save_yuy2_image("test_lanes_image.yuv2", packed_image_mut.width as usize, packed_image_mut.height as usize, packed_image_mut.yuy.borrow()).unwrap();
    //
    // // let end_time = Instant::now().sub(start_time);
    // // println!("yuv420_to_yuyv422 time: {:?}", end_time);
    // // // rgba.fill(0);
    // // // let start_time = Instant::now();
    // let yuy2_img = packed_image_mut.to_fixed();
    // yuyv422_to_rgb(
    //     &yuy2_img,
    //     &mut rgba,
    //     rgba_stride as u32,
    //     YuvRange::Limited,
    //     YuvStandardMatrix::Bt601,
    // )
    // .unwrap();
    //
    // let end_time = Instant::now().sub(start_time);
    // println!("yuyv422_to_rgb time: {:?}", end_time);

    // let start_time = Instant::now();
    // //
    //
    // let packed_image = packed_image_mut.to_fixed();
    //
    // yuyv422_to_yuv420(&mut planar_image, &packed_image).unwrap();
    // // //
    // let end_time = Instant::now().sub(start_time);
    // println!("yuyv422_to_yuv444 time: {:?}", end_time);
    // rgba.fill(0);
    // let mut bgra = vec![0u8; width as usize * height as usize * 4];
    // let start_time = Instant::now();
    // yuv420_to_rgb(
    //     &y_plane,
    //     y_stride as u32,
    //     &u_plane,
    //     u_stride as u32,
    //     &v_plane,
    //     v_stride as u32,
    //     &mut rgba,
    //     rgba_stride as u32,
    //     width as u32,
    //     height as u32,
    //     YuvRange::TV,
    //     YuvStandardMatrix::Bt601,
    // )
    // .unwrap();
    // let end_time = Instant::now().sub(start_time);

    let fixed_biplanar = bi_planar_image.to_fixed();
    let fixed_planar = planar_image.to_fixed();
    // bytes_16.fill(0);

    let mut j_rgba = vec![0u8; dimensions.0 as usize * dimensions.1 as usize * 4];

<<<<<<< HEAD
    // i010_to_rgb10(
    //     &fixed_planar,
    //     &mut bytes_16,
    //     dimensions.0 as u32 * 3,
    //     YuvRange::Limited,
    //     YuvStandardMatrix::Bt2020,
    // )
    // .unwrap();
=======
    ycgco444_to_rgb(
        &fixed_planar,
        &mut rgba,
        dimensions.0 as u32 * 3,
        YuvRange::Limited,
    )
    .unwrap();
>>>>>>> 1ca3a559

    // let a_plane = vec![1023u16; width as usize * height as usize];
    // let planar_with_alpha = YuvPlanarImageWithAlpha {
    //     y_plane: planar_image.y_plane.borrow(),
    //     y_stride: planar_image.y_stride,
    //     u_plane: planar_image.u_plane.borrow(),
    //     u_stride: planar_image.u_stride,
    //     v_plane: planar_image.v_plane.borrow(),
    //     v_stride: planar_image.v_stride,
    //     a_plane: &a_plane,
    //     a_stride: width,
    //     width,
    //     height,
    // };

    // components = 4;
    // bytes_16.resize(width as usize * height as usize * 4, 0u16);
    // rgba.resize(width as usize * height as usize * 4, 0u8);

    // let mut rgba_f16: Vec<f16> = vec![0.; rgba.len()];
    // //
    // i210_to_rgb_f16(
    //     &fixed_planar,
    //     &mut rgba_f16,
    //     rgba_stride as u32,
    //     YuvRange::Limited,
    //     YuvStandardMatrix::Bt709,
    // )
    // .unwrap();
    // //
    // println!("Backward time: {:?}", start_time.elapsed());
    //
    // rgba.fill(0);
    //
    // // convert_rgb_f16_to_rgb(&rgba_f16, rgba_stride, &mut rgba, rgba_stride, width as usize, height as usize).unwrap();
    //
    // rgba = bytes_16.iter().map(|&x| (x >> 2) as u8).collect();

    // rgba = rgba_f16.iter().map(|&x| (x as f32 * 255.) as u8).collect();

    image::save_buffer(
        "converted_sharp151.png",
        rgba.as_bytes(),
        dimensions.0,
        dimensions.1,
        if components == 3 {
            image::ExtendedColorType::Rgb8
        } else {
            image::ExtendedColorType::Rgba8
        },
    )
    .unwrap();
}<|MERGE_RESOLUTION|>--- conflicted
+++ resolved
@@ -34,23 +34,12 @@
 use std::io::Read;
 use std::time::Instant;
 use yuvutils_rs::{
-<<<<<<< HEAD
     i010_to_rgb10, i010_to_rgb_f16, i012_to_rgb12, i014_to_rgb14, i016_to_rgb16, i214_to_rgb14,
     i214_to_rgb_f16, i214_to_rgba14, i216_to_rgb16, i410_to_rgb_f16, i410_to_rgba10, i414_to_rgb14,
     i414_to_rgb_f16, i416_to_rgb16, rdp_rgb_to_yuv444, rdp_yuv444_to_rgb, rdp_yuv444_to_rgba,
     rgb10_to_i010, rgb10_to_i410, rgb12_to_i012, rgb14_to_i014, rgb14_to_i214, rgb14_to_i414,
     rgb16_to_i016, rgb16_to_i216, rgb16_to_i416, rgba14_to_i214, YuvBiPlanarImageMut,
-    YuvChromaSubsampling, YuvPlanarImageMut, YuvRange, YuvStandardMatrix,
-=======
-    ar30_to_rgb8, i010_to_rgb10, i010_to_rgb_f16, i012_to_rgb12, i014_to_rgb14, i016_to_rgb16,
-    i210_to_rgb10, i210_to_rgb_f16, i210_to_rgba_f16, i214_to_rgb14, i214_to_rgb_f16,
-    i214_to_rgba14, i216_to_rgb16, i410_to_rgb10, i410_to_rgb_f16, i410_to_rgba10, i414_to_rgb14,
-    i414_to_rgb_f16, i416_to_rgb16, p210_to_ar30, p212_to_ar30, rgb10_to_i010, rgb10_to_i210,
-    rgb10_to_i410, rgb10_to_p210, rgb12_to_i012, rgb12_to_p212, rgb14_to_i014, rgb14_to_i214,
-    rgb14_to_i414, rgb16_to_i016, rgb16_to_i216, rgb16_to_i416, rgb_to_ycgco444, rgba14_to_i214,
-    ycgco444_to_rgb, ycgco444_to_rgba, Rgb30ByteOrder, YuvBiPlanarImageMut, YuvChromaSubsampling,
-    YuvPlanarImageMut, YuvRange, YuvStandardMatrix,
->>>>>>> 1ca3a559
+    YuvChromaSubsampling, YuvPlanarImageMut, YuvRange, YuvStandardMatrix
 };
 
 fn read_file_bytes(file_path: &str) -> Result<Vec<u8>, String> {
@@ -112,11 +101,7 @@
     );
 
     let mut planar_image =
-<<<<<<< HEAD
         YuvPlanarImageMut::<i16>::alloc(width as u32, height as u32, YuvChromaSubsampling::Yuv444);
-=======
-        YuvPlanarImageMut::<u8>::alloc(width as u32, height as u32, YuvChromaSubsampling::Yuv444);
->>>>>>> 1ca3a559
     //
     let mut bytes_16: Vec<u16> = src_bytes
         .iter()
@@ -124,7 +109,6 @@
         .collect();
 
     let start_time = Instant::now();
-<<<<<<< HEAD
     rdp_rgb_to_yuv444(&mut planar_image, src_bytes, rgba_stride as u32).unwrap();
     // rgb10_to_i010(
     //     &mut planar_image,
@@ -134,15 +118,6 @@
     //     YuvStandardMatrix::Bt2020,
     // )
     // .unwrap();
-=======
-    rgb_to_ycgco444(
-        &mut planar_image,
-        &src_bytes,
-        rgba_stride as u32,
-        YuvRange::Limited,
-    )
-    .unwrap();
->>>>>>> 1ca3a559
 
     // bytes_16.fill(0);
     //
@@ -235,7 +210,6 @@
 
     let mut j_rgba = vec![0u8; dimensions.0 as usize * dimensions.1 as usize * 4];
 
-<<<<<<< HEAD
     // i010_to_rgb10(
     //     &fixed_planar,
     //     &mut bytes_16,
@@ -244,15 +218,6 @@
     //     YuvStandardMatrix::Bt2020,
     // )
     // .unwrap();
-=======
-    ycgco444_to_rgb(
-        &fixed_planar,
-        &mut rgba,
-        dimensions.0 as u32 * 3,
-        YuvRange::Limited,
-    )
-    .unwrap();
->>>>>>> 1ca3a559
 
     // let a_plane = vec![1023u16; width as usize * height as usize];
     // let planar_with_alpha = YuvPlanarImageWithAlpha {
