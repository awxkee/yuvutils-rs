workspace = { members = ["app", "fuzz"] }

[package]
name = "yuvutils-rs"
version = "0.7.1"
edition = "2021"
description = "High performance utilities for YUV format handling and conversion."
readme = "README.md"
keywords = ["yuv", "ycbcr", "yuv2rgb", "rgb2yuv", "converter"]
license = "BSD-3-Clause OR Apache-2.0"
authors = ["Radzivon Bartoshyk"]
documentation = "https://github.com/awxkee/yuvutils-rs"
categories = ["multimedia::images", "multimedia::video"]
homepage = "https://github.com/awxkee/yuvutils-rs"
repository = "https://github.com/awxkee/yuvutils-rs"
exclude = ["*.jpg", "assets/*", "*.png", "assets/bench.jpg", "assets/bench.png"]
rust-version = "1.82.0"

[dependencies]
num-traits = "0.2.19"
rayon = { version = "1.10.0", optional = true }
fast_transpose = {  version = "0.2.3", optional = true }

[dev-dependencies]
rand = "0.9.0"

[features]
default = ["avx", "sse", "rdm"]
# On x86 architectures runtime dispatch is used to detect if AVX, SSE is available
# disable those features only for testing or reducing binary size, if you're sure that your hardware
# do not support it or already shadowed by another feature.
#
# It is safe to enable any features because all features availability will be checked at runtime.
#
# Enables AVX2 support
avx = []
# Enables SSE4.1 support
sse = []
# RDM corresponds FEAT_RDM on ARM
rdm = []
# Turning on `f16` support, nightly compiler is required
nightly_f16 = []
# Enables AVX-512, support, nightly compiler is required
nightly_avx512 = ["fast_transpose/nightly_avx512"]
# Enables FEAT_I8MM on ARM
nightly_i8mm = []
# Enables `fast_mode` support on available paths
fast_mode = []
# Enables `professional_mode` support on available paths
professional_mode = []
# Enables `rayon` support, use with care, in common, YUV encoding/decoding is more usually used in single thread mode
rayon = ["dep:rayon"]
# Support for Big-Endian YUV
big_endian = []
<<<<<<< HEAD
geometry = ["dep:fast_transpose"]
=======
rdp = []
>>>>>>> 825f5b29

[profile.dev.package]
miniz_oxide.opt-level = 3
png.opt-level = 3
flate2.opt-level = 3
image.opt-level = 3
<|MERGE_RESOLUTION|>--- conflicted
+++ resolved
@@ -51,12 +51,8 @@
 # Enables `rayon` support, use with care, in common, YUV encoding/decoding is more usually used in single thread mode
 rayon = ["dep:rayon"]
 # Support for Big-Endian YUV
-big_endian = []
-<<<<<<< HEAD
 geometry = ["dep:fast_transpose"]
-=======
 rdp = []
->>>>>>> 825f5b29
 
 [profile.dev.package]
 miniz_oxide.opt-level = 3
