/*
 * Copyright (c) Radzivon Bartoshyk, 10/2024. All rights reserved.
 *
 * Redistribution and use in source and binary forms, with or without modification,
 * are permitted provided that the following conditions are met:
 *
 * 1.  Redistributions of source code must retain the above copyright notice, this
 * list of conditions and the following disclaimer.
 *
 * 2.  Redistributions in binary form must reproduce the above copyright notice,
 * this list of conditions and the following disclaimer in the documentation
 * and/or other materials provided with the distribution.
 *
 * 3.  Neither the name of the copyright holder nor the names of its
 * contributors may be used to endorse or promote products derived from
 * this software without specific prior written permission.
 *
 * THIS SOFTWARE IS PROVIDED BY THE COPYRIGHT HOLDERS AND CONTRIBUTORS "AS IS"
 * AND ANY EXPRESS OR IMPLIED WARRANTIES, INCLUDING, BUT NOT LIMITED TO, THE
 * IMPLIED WARRANTIES OF MERCHANTABILITY AND FITNESS FOR A PARTICULAR PURPOSE ARE
 * DISCLAIMED. IN NO EVENT SHALL THE COPYRIGHT HOLDER OR CONTRIBUTORS BE LIABLE
 * FOR ANY DIRECT, INDIRECT, INCIDENTAL, SPECIAL, EXEMPLARY, OR CONSEQUENTIAL
 * DAMAGES (INCLUDING, BUT NOT LIMITED TO, PROCUREMENT OF SUBSTITUTE GOODS OR
 * SERVICES; LOSS OF USE, DATA, OR PROFITS; OR BUSINESS INTERRUPTION) HOWEVER
 * CAUSED AND ON ANY THEORY OF LIABILITY, WHETHER IN CONTRACT, STRICT LIABILITY,
 * OR TORT (INCLUDING NEGLIGENCE OR OTHERWISE) ARISING IN ANY WAY OUT OF THE USE
 * OF THIS SOFTWARE, EVEN IF ADVISED OF THE POSSIBILITY OF SUCH DAMAGE.
 */
#![forbid(unsafe_code)]
#[cfg(any(target_arch = "x86", target_arch = "x86_64"))]
use crate::avx2::{avx_yuv_to_rgba_row_full, avx_yuv_to_rgba_row_limited};
use crate::numerics::qrshr;
#[cfg(any(target_arch = "x86", target_arch = "x86_64"))]
use crate::sse::{sse_yuv_to_rgba_row_full, sse_yuv_to_rgba_row_limited};
use crate::yuv_error::check_rgba_destination;
use crate::yuv_support::{get_yuv_range, YuvSourceChannels};
use crate::{YuvChromaSubsampling, YuvError, YuvPlanarImage, YuvRange};
use num_traits::AsPrimitive;
#[cfg(feature = "rayon")]
use rayon::iter::{IndexedParallelIterator, ParallelIterator};
#[cfg(feature = "rayon")]
use rayon::prelude::{ParallelSlice, ParallelSliceMut};
use std::fmt::Debug;
<<<<<<< HEAD
use std::marker::PhantomData;

struct WideRowGbrProcessor<T> {
    _phantom: PhantomData<T>,
    #[cfg(any(target_arch = "x86", target_arch = "x86_64"))]
    _use_sse: bool,
    #[cfg(any(target_arch = "x86", target_arch = "x86_64"))]
    _use_avx: bool,
}

impl<T> Default for WideRowGbrProcessor<T> {
    fn default() -> Self {
        WideRowGbrProcessor {
            _phantom: PhantomData,
            #[cfg(any(target_arch = "x86", target_arch = "x86_64"))]
            _use_sse: std::arch::is_x86_feature_detected!("sse4.1"),
            #[cfg(any(target_arch = "x86", target_arch = "x86_64"))]
            _use_avx: std::arch::is_x86_feature_detected!("avx2"),
        }
    }
}

struct WideRowGbrLimitedProcessor<T> {
    _phantom: PhantomData<T>,
    #[cfg(any(target_arch = "x86", target_arch = "x86_64"))]
    _use_sse: bool,
    #[cfg(any(target_arch = "x86", target_arch = "x86_64"))]
    _use_avx: bool,
}

impl<T> Default for WideRowGbrLimitedProcessor<T> {
    fn default() -> Self {
        WideRowGbrLimitedProcessor {
            _phantom: PhantomData,
            #[cfg(any(target_arch = "x86", target_arch = "x86_64"))]
            _use_sse: std::arch::is_x86_feature_detected!("sse4.1"),
            #[cfg(any(target_arch = "x86", target_arch = "x86_64"))]
            _use_avx: std::arch::is_x86_feature_detected!("avx2"),
        }
    }
}

trait FullRangeWideRow<V> {
    fn handle_row<const DEST: u8>(
        &self,
        g_plane: &[V],
        b_plane: &[V],
        r_plane: &[V],
        rgba: &mut [V],
        start_cx: usize,
        width: usize,
    ) -> usize;
}

trait LimitedRangeWideRow<V> {
    fn handle_row<const DEST: u8, const BIT_DEPTH: usize>(
        &self,
        g_plane: &[V],
        b_plane: &[V],
        r_plane: &[V],
        rgba: &mut [V],
        start_cx: usize,
        width: usize,
        y_bias: i32,
        y_coeff: i32,
    ) -> usize;
}

impl FullRangeWideRow<u8> for WideRowGbrProcessor<u8> {
    fn handle_row<const DEST: u8>(
        &self,
        g_plane: &[u8],
        b_plane: &[u8],
        r_plane: &[u8],
        rgba: &mut [u8],
        start_cx: usize,
        width: usize,
    ) -> usize {
        let mut _cx = start_cx;
        #[cfg(any(target_arch = "x86", target_arch = "x86_64"))]
        {
            if self._use_avx {
                _cx = avx_yuv_to_rgba_row_full::<DEST>(g_plane, b_plane, r_plane, rgba, _cx, width);
            }
            if self._use_sse {
                _cx = sse_yuv_to_rgba_row_full::<DEST>(g_plane, b_plane, r_plane, rgba, _cx, width);
            }
        }
        _cx
    }
}

impl FullRangeWideRow<u16> for WideRowGbrProcessor<u16> {
    fn handle_row<const DEST: u8>(
        &self,
        _g_plane: &[u16],
        _b_plane: &[u16],
        _r_plane: &[u16],
        _rgba: &mut [u16],
        _start_cx: usize,
        _width: usize,
    ) -> usize {
        let mut _cx = 0;
        _cx
    }
}

impl LimitedRangeWideRow<u8> for WideRowGbrLimitedProcessor<u8> {
    fn handle_row<const DEST: u8, const BIT_DEPTH: usize>(
        &self,
        g_plane: &[u8],
        b_plane: &[u8],
        r_plane: &[u8],
        rgba: &mut [u8],
        start_cx: usize,
        width: usize,
        y_bias: i32,
        y_coeff: i32,
    ) -> usize {
        let mut _cx = start_cx;
        #[cfg(any(target_arch = "x86", target_arch = "x86_64"))]
        {
            if self._use_avx {
                _cx = avx_yuv_to_rgba_row_limited::<DEST>(
                    g_plane, b_plane, r_plane, rgba, _cx, width, y_bias, y_coeff,
                );
            }
            if self._use_sse {
                _cx = sse_yuv_to_rgba_row_limited::<DEST>(
                    g_plane, b_plane, r_plane, rgba, _cx, width, y_bias, y_coeff,
                );
            }
        }
        _cx
    }
}

impl LimitedRangeWideRow<u16> for WideRowGbrLimitedProcessor<u16> {
    fn handle_row<const DEST: u8, const BIT_DEPTH: usize>(
        &self,
        _g_plane: &[u16],
        _b_plane: &[u16],
        _r_plane: &[u16],
        _rgba: &mut [u16],
        _start_cx: usize,
        _width: usize,
        _y_bias: i32,
        _y_coeff: i32,
    ) -> usize {
        0
    }
}
=======
use std::mem::size_of;
>>>>>>> ad64a2ad

#[inline]
fn gbr_to_rgbx_impl<
    V: Copy + AsPrimitive<i32> + 'static + Sized + Debug + Send + Sync,
    const CHANNELS: u8,
    const BIT_DEPTH: usize,
>(
    image: &YuvPlanarImage<V>,
    rgba: &mut [V],
    rgba_stride: u32,
    yuv_range: YuvRange,
) -> Result<(), YuvError>
where
    i32: AsPrimitive<V>,
    WideRowGbrProcessor<V>: FullRangeWideRow<V>,
    WideRowGbrLimitedProcessor<V>: LimitedRangeWideRow<V>,
{
    let destination_channels: YuvSourceChannels = CHANNELS.into();
    let channels = destination_channels.get_channels_count();
    assert!(
        channels == 3 || channels == 4,
        "GBR -> RGB is implemented only on 3 and 4 channels"
    );
    assert!(
        (8..=16).contains(&BIT_DEPTH),
        "Invalid bit depth is provided"
    );
    assert!(
        if BIT_DEPTH > 8 {
            size_of::<V>() == 2
        } else {
            size_of::<V>() == 1
        },
        "Unsupported bit depth and data type combination"
    );
    let y_plane = image.y_plane;
    let u_plane = image.u_plane;
    let v_plane = image.v_plane;
    let y_stride = image.y_stride as usize;
    let u_stride = image.u_stride as usize;
    let v_stride = image.v_stride as usize;
    let height = image.height;

    image.check_constraints(YuvChromaSubsampling::Yuv444)?;
    check_rgba_destination(rgba, rgba_stride, image.width, height, channels)?;

    let max_value = (1 << BIT_DEPTH) - 1;

    let y_iter;
    let rgb_iter;
    let u_iter;
    let v_iter;

    #[cfg(feature = "rayon")]
    {
        y_iter = y_plane.par_chunks_exact(y_stride);
        rgb_iter = rgba.par_chunks_exact_mut(rgba_stride as usize);
        u_iter = u_plane.par_chunks_exact(u_stride);
        v_iter = v_plane.par_chunks_exact(v_stride);
    }
    #[cfg(not(feature = "rayon"))]
    {
        y_iter = y_plane.chunks_exact(y_stride);
        rgb_iter = rgba.chunks_exact_mut(rgba_stride as usize);
        u_iter = u_plane.chunks_exact(u_stride);
        v_iter = v_plane.chunks_exact(v_stride);
    }

    match yuv_range {
        YuvRange::Limited => {
            const PRECISION: i32 = 13;
            // All channels on identity should use Y range
            let range = get_yuv_range(BIT_DEPTH as u32, yuv_range);
            let range_rgba = (1 << BIT_DEPTH) - 1;
            let y_coef =
                ((range_rgba as f32 / range.range_y as f32) * (1 << PRECISION) as f32) as i32;
            let y_bias = range.bias_y as i32;

            let iter = y_iter.zip(u_iter).zip(v_iter).zip(rgb_iter);

            let wide_handler = WideRowGbrLimitedProcessor::<V>::default();

            iter.for_each(|(((y_src, u_src), v_src), rgb)| {
                let y_src = &y_src[0..image.width as usize];

                let cx = wide_handler.handle_row::<CHANNELS, BIT_DEPTH>(
                    y_src,
                    u_src,
                    v_src,
                    rgb,
                    0,
                    image.width as usize,
                    y_bias,
                    y_coef,
                );

                let rgb_chunks = rgb.chunks_exact_mut(channels);

                for (((&y_src, &u_src), &v_src), rgb_dst) in
                    y_src.iter().zip(u_src).zip(v_src).zip(rgb_chunks).skip(cx)
                {
                    rgb_dst[destination_channels.get_r_channel_offset()] =
                        qrshr::<PRECISION, BIT_DEPTH>((v_src.as_() - y_bias) * y_coef).as_();
                    rgb_dst[destination_channels.get_g_channel_offset()] =
                        qrshr::<PRECISION, BIT_DEPTH>((y_src.as_() - y_bias) * y_coef).as_();
                    rgb_dst[destination_channels.get_b_channel_offset()] =
                        qrshr::<PRECISION, BIT_DEPTH>((u_src.as_() - y_bias) * y_coef).as_();
                    if channels == 4 {
                        rgb_dst[destination_channels.get_a_channel_offset()] = max_value.as_();
                    }
                }
            });
        }
        YuvRange::Full => {
            let wide_handler = WideRowGbrProcessor::<V>::default();
            let iter = y_iter.zip(u_iter).zip(v_iter).zip(rgb_iter);
            iter.for_each(|(((y_src, u_src), v_src), rgb)| {
                let y_src = &y_src[0..image.width as usize];

                let cx = wide_handler.handle_row::<CHANNELS>(
                    y_src,
                    u_src,
                    v_src,
                    rgb,
                    0,
                    image.width as usize,
                );

                let rgb_chunks = rgb.chunks_exact_mut(channels);

                for (((&y_src, &u_src), &v_src), rgb_dst) in
                    y_src.iter().zip(u_src).zip(v_src).zip(rgb_chunks).skip(cx)
                {
                    rgb_dst[destination_channels.get_r_channel_offset()] = v_src;
                    rgb_dst[destination_channels.get_g_channel_offset()] = y_src;
                    rgb_dst[destination_channels.get_b_channel_offset()] = u_src;
                    if channels == 4 {
                        rgb_dst[destination_channels.get_a_channel_offset()] = max_value.as_();
                    }
                }
            });
        }
    }

    Ok(())
}

/// Convert YUV Identity Matrix ( aka 'GBR ) to RGB
///
/// This function takes GBR interleaved format data with 8-bit precision,
/// and converts it to RGB format with 8-bit per channel precision.
///
/// # Arguments
///
/// * `image` - Source GBR image.
/// * `rgb` - A slice to store the RGB plane data.
/// * `rgb_stride` - The stride (components per row) for the RGB plane.
/// * `range` - Yuv values range.
///
/// # Panics
///
/// This function panics if the lengths of the planes or the input RGB data are not valid based
/// on the specified width, height, and strides is provided.
///
pub fn gbr_to_rgb(
    image: &YuvPlanarImage<u8>,
    rgb: &mut [u8],
    rgb_stride: u32,
    range: YuvRange,
) -> Result<(), YuvError> {
    gbr_to_rgbx_impl::<u8, { YuvSourceChannels::Rgb as u8 }, 8>(image, rgb, rgb_stride, range)
}

/// Convert YUV Identity Matrix ( aka 'GBR ) to BGR
///
/// This function takes GBR interleaved format data with 8-bit precision,
/// and converts it to BGR format with 8-bit per channel precision.
///
/// # Arguments
///
/// * `image` - Source GBR image.
/// * `bgr` - A slice to store the BGR plane data.
/// * `bgr_stride` - The stride (components per row) for the BGR plane.
/// * `range` - Yuv values range.
///
/// # Panics
///
/// This function panics if the lengths of the planes or the input BGR data are not valid based
/// on the specified width, height, and strides is provided.
///
pub fn gbr_to_bgr(
    image: &YuvPlanarImage<u8>,
    bgr: &mut [u8],
    bgr_stride: u32,
    range: YuvRange,
) -> Result<(), YuvError> {
    gbr_to_rgbx_impl::<u8, { YuvSourceChannels::Bgr as u8 }, 8>(image, bgr, bgr_stride, range)
}

/// Convert YUV Identity Matrix ( aka 'GBR ) to RGBA
///
/// This function takes GBR interleaved format data with 8-bit precision,
/// and converts it to RGBA format with 8-bit per channel precision.
///
/// # Arguments
///
/// * `image` - Source GBR image.
/// * `rgba` - A slice to store the RGBA plane data.
/// * `rgba_stride` - The stride (components per row) for the RGBA plane.
/// * `range` - Yuv values range.
///
/// # Panics
///
/// This function panics if the lengths of the planes or the input RGBA data are not valid based
/// on the specified width, height, and strides is provided.
///
pub fn gbr_to_rgba(
    image: &YuvPlanarImage<u8>,
    rgb: &mut [u8],
    rgb_stride: u32,
    range: YuvRange,
) -> Result<(), YuvError> {
    gbr_to_rgbx_impl::<u8, { YuvSourceChannels::Rgba as u8 }, 8>(image, rgb, rgb_stride, range)
}

/// Convert YUV Identity Matrix ( aka 'GBR ) to BGRA
///
/// This function takes GBR interleaved format data with 8-bit precision,
/// and converts it to BGRA format with 8-bit per channel precision.
///
/// # Arguments
///
/// * `image` - Source GBR image.
/// * `rgba` - A slice to store the BGRA plane data.
/// * `rgba_stride` - The stride (components per row) for the BGRA plane.
/// * `range` - Yuv values range.
///
/// # Panics
///
/// This function panics if the lengths of the planes or the input BGRA data are not valid based
/// on the specified width, height, and strides is provided.
///
pub fn gbr_to_bgra(
    image: &YuvPlanarImage<u8>,
    rgb: &mut [u8],
    rgb_stride: u32,
    range: YuvRange,
) -> Result<(), YuvError> {
    gbr_to_rgbx_impl::<u8, { YuvSourceChannels::Bgra as u8 }, 8>(image, rgb, rgb_stride, range)
}

/// Convert YUV Identity Matrix ( aka 'GBR ) to RGB
///
/// This function takes GBR interleaved format data with 8+ bit precision,
/// and converts it to RGB format with 8+ bit per channel precision.
///
/// # Arguments
///
/// * `image` - Source GBR image.
/// * `rgb` - A slice to store the RGB plane data.
/// * `rgb_stride` - The stride (components per row) for the RGB plane.
/// * `bit_depth` - YUV and RGB bit depth, only 10 and 12 is supported.
/// * `range` - Yuv values range.
///
/// # Panics
///
/// This function panics if the lengths of the planes or the input RGB data are not valid based
/// on the specified width, height, and strides is provided.
///
pub fn gbr_to_rgb_p16(
    image: &YuvPlanarImage<u16>,
    rgb: &mut [u16],
    rgb_stride: u32,
    bit_depth: u32,
    range: YuvRange,
) -> Result<(), YuvError> {
    assert!(
        bit_depth == 10 || bit_depth == 12,
        "Only 10 and 12 bit supported"
    );
    if bit_depth == 10 {
        gbr_to_rgbx_impl::<u16, { YuvSourceChannels::Rgb as u8 }, 10>(image, rgb, rgb_stride, range)
    } else if bit_depth == 12 {
        gbr_to_rgbx_impl::<u16, { YuvSourceChannels::Rgb as u8 }, 12>(image, rgb, rgb_stride, range)
    } else {
        unreachable!();
    }
}

/// Convert YUV Identity Matrix ( aka 'GBR ) to BGR
///
/// This function takes GBR interleaved format data with 8+ bit precision,
/// and converts it to BGR format with 8+ bit per channel precision.
///
/// # Arguments
///
/// * `image` - Source GBR image.
/// * `bgr` - A slice to store the BGR plane data.
/// * `bgr_stride` - The stride (components per row) for the BGR plane.
/// * `bit_depth` - YUV and RGB bit depth, only 10 and 12 is supported.
/// * `range` - Yuv values range.
///
/// # Panics
///
/// This function panics if the lengths of the planes or the input BGR data are not valid based
/// on the specified width, height, and strides is provided.
///
pub fn gbr_to_bgr_p16(
    image: &YuvPlanarImage<u16>,
    bgr: &mut [u16],
    bgr_stride: u32,
    bit_depth: u32,
    range: YuvRange,
) -> Result<(), YuvError> {
    assert!(
        bit_depth == 10 || bit_depth == 12,
        "Only 10 and 12 bit supported"
    );
    if bit_depth == 10 {
        gbr_to_rgbx_impl::<u16, { YuvSourceChannels::Bgr as u8 }, 10>(image, bgr, bgr_stride, range)
    } else if bit_depth == 12 {
        gbr_to_rgbx_impl::<u16, { YuvSourceChannels::Bgr as u8 }, 12>(image, bgr, bgr_stride, range)
    } else {
        unreachable!();
    }
}

/// Convert YUV Identity Matrix ( aka 'GBR ) to RGBA
///
/// This function takes GBR interleaved format data with 8+ bit precision,
/// and converts it to RGBA format with 8+ bit per channel precision.
///
/// # Arguments
///
/// * `image` - Source GBR image.
/// * `rgba` - A slice to store the RGBA plane data.
/// * `rgba_stride` - The stride (components per row) for the RGBA plane.
/// * `bit_depth` - YUV and RGB bit depth
/// * `range` - Yuv values range.
///
/// # Panics
///
/// This function panics if the lengths of the planes or the input RGBA data are not valid based
/// on the specified width, height, and strides is provided.
///
pub fn gbr_to_rgba_p16(
    image: &YuvPlanarImage<u16>,
    rgba: &mut [u16],
    rgba_stride: u32,
    bit_depth: u32,
    range: YuvRange,
) -> Result<(), YuvError> {
    assert!(
        bit_depth == 10 || bit_depth == 12,
        "Only 10 and 12 bit supported"
    );
    if bit_depth == 10 {
        gbr_to_rgbx_impl::<u16, { YuvSourceChannels::Rgba as u8 }, 10>(
            image,
            rgba,
            rgba_stride,
            range,
        )
    } else if bit_depth == 12 {
        gbr_to_rgbx_impl::<u16, { YuvSourceChannels::Rgba as u8 }, 12>(
            image,
            rgba,
            rgba_stride,
            range,
        )
    } else {
        unreachable!();
    }
}

/// Convert YUV Identity Matrix ( aka 'GBR ) to BGRA
///
/// This function takes GBR interleaved format data with 8+ bit precision,
/// and converts it to BGRA format with 8+ bit per channel precision.
///
/// # Arguments
///
/// * `image` - Source GBR image.
/// * `bgra` - A slice to store the BGRA plane data.
/// * `bgra_stride` - The stride (components per row) for the BGRA plane.
/// * `bit_depth` - YUV and RGB bit depth.
/// * `range` - Yuv values range.
///
/// # Panics
///
/// This function panics if the lengths of the planes or the input BGRA data are not valid based
/// on the specified width, height, and strides is provided.
///
pub fn gbr_to_bgra_p16(
    image: &YuvPlanarImage<u16>,
    bgra: &mut [u16],
    bgra_stride: u32,
    bit_depth: u32,
    range: YuvRange,
) -> Result<(), YuvError> {
    assert!(
        bit_depth == 10 || bit_depth == 12,
        "Only 10 and 12 bit supported"
    );
    if bit_depth == 10 {
        gbr_to_rgbx_impl::<u16, { YuvSourceChannels::Bgra as u8 }, 10>(
            image,
            bgra,
            bgra_stride,
            range,
        )
    } else if bit_depth == 12 {
        gbr_to_rgbx_impl::<u16, { YuvSourceChannels::Bgra as u8 }, 12>(
            image,
            bgra,
            bgra_stride,
            range,
        )
    } else {
        unreachable!();
    }
}<|MERGE_RESOLUTION|>--- conflicted
+++ resolved
@@ -41,162 +41,7 @@
 #[cfg(feature = "rayon")]
 use rayon::prelude::{ParallelSlice, ParallelSliceMut};
 use std::fmt::Debug;
-<<<<<<< HEAD
-use std::marker::PhantomData;
-
-struct WideRowGbrProcessor<T> {
-    _phantom: PhantomData<T>,
-    #[cfg(any(target_arch = "x86", target_arch = "x86_64"))]
-    _use_sse: bool,
-    #[cfg(any(target_arch = "x86", target_arch = "x86_64"))]
-    _use_avx: bool,
-}
-
-impl<T> Default for WideRowGbrProcessor<T> {
-    fn default() -> Self {
-        WideRowGbrProcessor {
-            _phantom: PhantomData,
-            #[cfg(any(target_arch = "x86", target_arch = "x86_64"))]
-            _use_sse: std::arch::is_x86_feature_detected!("sse4.1"),
-            #[cfg(any(target_arch = "x86", target_arch = "x86_64"))]
-            _use_avx: std::arch::is_x86_feature_detected!("avx2"),
-        }
-    }
-}
-
-struct WideRowGbrLimitedProcessor<T> {
-    _phantom: PhantomData<T>,
-    #[cfg(any(target_arch = "x86", target_arch = "x86_64"))]
-    _use_sse: bool,
-    #[cfg(any(target_arch = "x86", target_arch = "x86_64"))]
-    _use_avx: bool,
-}
-
-impl<T> Default for WideRowGbrLimitedProcessor<T> {
-    fn default() -> Self {
-        WideRowGbrLimitedProcessor {
-            _phantom: PhantomData,
-            #[cfg(any(target_arch = "x86", target_arch = "x86_64"))]
-            _use_sse: std::arch::is_x86_feature_detected!("sse4.1"),
-            #[cfg(any(target_arch = "x86", target_arch = "x86_64"))]
-            _use_avx: std::arch::is_x86_feature_detected!("avx2"),
-        }
-    }
-}
-
-trait FullRangeWideRow<V> {
-    fn handle_row<const DEST: u8>(
-        &self,
-        g_plane: &[V],
-        b_plane: &[V],
-        r_plane: &[V],
-        rgba: &mut [V],
-        start_cx: usize,
-        width: usize,
-    ) -> usize;
-}
-
-trait LimitedRangeWideRow<V> {
-    fn handle_row<const DEST: u8, const BIT_DEPTH: usize>(
-        &self,
-        g_plane: &[V],
-        b_plane: &[V],
-        r_plane: &[V],
-        rgba: &mut [V],
-        start_cx: usize,
-        width: usize,
-        y_bias: i32,
-        y_coeff: i32,
-    ) -> usize;
-}
-
-impl FullRangeWideRow<u8> for WideRowGbrProcessor<u8> {
-    fn handle_row<const DEST: u8>(
-        &self,
-        g_plane: &[u8],
-        b_plane: &[u8],
-        r_plane: &[u8],
-        rgba: &mut [u8],
-        start_cx: usize,
-        width: usize,
-    ) -> usize {
-        let mut _cx = start_cx;
-        #[cfg(any(target_arch = "x86", target_arch = "x86_64"))]
-        {
-            if self._use_avx {
-                _cx = avx_yuv_to_rgba_row_full::<DEST>(g_plane, b_plane, r_plane, rgba, _cx, width);
-            }
-            if self._use_sse {
-                _cx = sse_yuv_to_rgba_row_full::<DEST>(g_plane, b_plane, r_plane, rgba, _cx, width);
-            }
-        }
-        _cx
-    }
-}
-
-impl FullRangeWideRow<u16> for WideRowGbrProcessor<u16> {
-    fn handle_row<const DEST: u8>(
-        &self,
-        _g_plane: &[u16],
-        _b_plane: &[u16],
-        _r_plane: &[u16],
-        _rgba: &mut [u16],
-        _start_cx: usize,
-        _width: usize,
-    ) -> usize {
-        let mut _cx = 0;
-        _cx
-    }
-}
-
-impl LimitedRangeWideRow<u8> for WideRowGbrLimitedProcessor<u8> {
-    fn handle_row<const DEST: u8, const BIT_DEPTH: usize>(
-        &self,
-        g_plane: &[u8],
-        b_plane: &[u8],
-        r_plane: &[u8],
-        rgba: &mut [u8],
-        start_cx: usize,
-        width: usize,
-        y_bias: i32,
-        y_coeff: i32,
-    ) -> usize {
-        let mut _cx = start_cx;
-        #[cfg(any(target_arch = "x86", target_arch = "x86_64"))]
-        {
-            if self._use_avx {
-                _cx = avx_yuv_to_rgba_row_limited::<DEST>(
-                    g_plane, b_plane, r_plane, rgba, _cx, width, y_bias, y_coeff,
-                );
-            }
-            if self._use_sse {
-                _cx = sse_yuv_to_rgba_row_limited::<DEST>(
-                    g_plane, b_plane, r_plane, rgba, _cx, width, y_bias, y_coeff,
-                );
-            }
-        }
-        _cx
-    }
-}
-
-impl LimitedRangeWideRow<u16> for WideRowGbrLimitedProcessor<u16> {
-    fn handle_row<const DEST: u8, const BIT_DEPTH: usize>(
-        &self,
-        _g_plane: &[u16],
-        _b_plane: &[u16],
-        _r_plane: &[u16],
-        _rgba: &mut [u16],
-        _start_cx: usize,
-        _width: usize,
-        _y_bias: i32,
-        _y_coeff: i32,
-    ) -> usize {
-        0
-    }
-}
-=======
 use std::mem::size_of;
->>>>>>> ad64a2ad
 
 #[inline]
 fn gbr_to_rgbx_impl<
