/*
 * // Copyright (c) the Radzivon Bartoshyk. All rights reserved.
 * //
 * // Use of this source code is governed by a BSD-style
 * // license that can be found in the LICENSE file.
 */

#[cfg(all(
    any(target_arch = "x86", target_arch = "x86_64"),
    target_feature = "avx2"
))]
use crate::avx2::avx2_yuv_to_rgba_alpha;
#[cfg(all(
    any(target_arch = "x86", target_arch = "x86_64"),
<<<<<<< HEAD
    feature = "nightly_avx512"
=======
    all(target_feature = "avx512bw", feature = "nightly_avx512")
>>>>>>> 0bd52ec7
))]
use crate::avx512bw::avx512_yuv_to_rgba_alpha;
#[cfg(all(target_arch = "aarch64", target_feature = "neon"))]
use crate::neon::neon_yuv_to_rgba_alpha;
#[cfg(all(
    any(target_arch = "x86", target_arch = "x86_64"),
    target_feature = "sse4.1"
))]
use crate::sse::sse_yuv_to_rgba_alpha_row;
#[allow(unused_imports)]
use crate::yuv_support::*;
use crate::{YuvRange, YuvStandardMatrix};

fn yuv_with_alpha_to_rgbx<const DESTINATION_CHANNELS: u8, const SAMPLING: u8>(
    y_plane: &[u8],
    y_stride: u32,
    u_plane: &[u8],
    u_stride: u32,
    v_plane: &[u8],
    v_stride: u32,
    a_plane: &[u8],
    a_stride: u32,
    rgba: &mut [u8],
    rgba_stride: u32,
    width: u32,
    height: u32,
    range: YuvRange,
    matrix: YuvStandardMatrix,
    premultiply_alpha: bool,
) {
    let chroma_subsampling: YuvChromaSample = SAMPLING.into();
    let destination_channels: YuvSourceChannels = DESTINATION_CHANNELS.into();
    if !destination_channels.has_alpha() {
        panic!("yuv_with_alpha_to_rgbx cannot be called on configuration without alpha");
    }
    let channels = destination_channels.get_channels_count();
    let range = get_yuv_range(8, range);
    let kr_kb = get_kr_kb(matrix);
    let transform = get_inverse_transform(255, range.range_y, range.range_uv, kr_kb.kr, kr_kb.kb);
    let inverse_transform = transform.to_integers(6u32);

    let cr_coef = inverse_transform.cr_coef;
    let cb_coef = inverse_transform.cb_coef;
    let y_coef = inverse_transform.y_coef;
    let g_coef_1 = inverse_transform.g_coeff_1;
    let g_coef_2 = inverse_transform.g_coeff_2;

    let bias_y = range.bias_y as i32;
    let bias_uv = range.bias_uv as i32;

    let mut y_offset = 0usize;
    let mut u_offset = 0usize;
    let mut v_offset = 0usize;
    let mut a_offset = 0usize;
    let mut rgba_offset = 0usize;

    let iterator_step = match chroma_subsampling {
        YuvChromaSample::YUV420 => 2usize,
        YuvChromaSample::YUV422 => 2usize,
        YuvChromaSample::YUV444 => 1usize,
    };

    #[cfg(any(target_arch = "x86", target_arch = "x86_64"))]
    let mut _use_avx2 = false;
    #[cfg(all(
        any(target_arch = "x86", target_arch = "x86_64"),
        target_feature = "sse4.1"
    ))]
    let mut _use_sse = false;
    #[cfg(all(
        any(target_arch = "x86", target_arch = "x86_64"),
        target_feature = "avx512bw"
    ))]
    let mut _use_avx512 = false;

    #[cfg(any(target_arch = "x86", target_arch = "x86_64"))]
    {
        #[cfg(all(feature = "nightly_avx512", target_feature = "avx512bw"))]
        if std::arch::is_x86_feature_detected!("avx512bw") {
            _use_avx512 = true;
        }
        #[cfg(target_feature = "avx2")]
        if std::arch::is_x86_feature_detected!("avx2") {
            _use_avx2 = true;
        }
        #[cfg(target_feature = "sse4.1")]
        if std::arch::is_x86_feature_detected!("sse4.1") {
            _use_sse = true;
        }
    }

    for y in 0..height as usize {
        #[allow(unused_variables)]
        #[allow(unused_mut)]
        let mut cx = 0usize;

        #[allow(unused_variables)]
        #[allow(unused_mut)]
        let mut uv_x = 0usize;

        #[cfg(any(target_arch = "x86", target_arch = "x86_64"))]
        #[allow(unused_unsafe)]
        unsafe {
            #[cfg(all(feature = "nightly_avx512", target_feature = "avx512bw"))]
            {
                if _use_avx512 {
                    let processed = avx512_yuv_to_rgba_alpha::<DESTINATION_CHANNELS, SAMPLING>(
                        &range,
                        &inverse_transform,
                        y_plane,
                        u_plane,
                        v_plane,
                        a_plane,
                        rgba,
                        cx,
                        uv_x,
                        y_offset,
                        u_offset,
                        v_offset,
                        a_offset,
                        rgba_offset,
                        width as usize,
                        premultiply_alpha,
                    );
                    cx = processed.cx;
                    uv_x = processed.ux;
                }
            }
            #[cfg(target_feature = "avx2")]
            if _use_avx2 {
                let processed = avx2_yuv_to_rgba_alpha::<DESTINATION_CHANNELS, SAMPLING>(
                    &range,
                    &inverse_transform,
                    y_plane,
                    u_plane,
                    v_plane,
                    a_plane,
                    rgba,
                    cx,
                    uv_x,
                    y_offset,
                    u_offset,
                    v_offset,
                    a_offset,
                    rgba_offset,
                    width as usize,
                    premultiply_alpha,
                );
                cx = processed.cx;
                uv_x = processed.ux;
            }
            #[cfg(target_feature = "sse4.1")]
            if _use_sse {
                let processed = sse_yuv_to_rgba_alpha_row::<DESTINATION_CHANNELS, SAMPLING>(
                    &range,
                    &inverse_transform,
                    y_plane,
                    u_plane,
                    v_plane,
                    a_plane,
                    rgba,
                    cx,
                    uv_x,
                    y_offset,
                    u_offset,
                    v_offset,
                    a_offset,
                    rgba_offset,
                    width as usize,
                    premultiply_alpha,
                );
                cx = processed.cx;
                uv_x = processed.ux;
            }
        }

        #[cfg(all(target_arch = "aarch64", target_feature = "neon"))]
        unsafe {
            let processed = neon_yuv_to_rgba_alpha::<DESTINATION_CHANNELS, SAMPLING>(
                &range,
                &inverse_transform,
                y_plane,
                u_plane,
                v_plane,
                a_plane,
                rgba,
                cx,
                uv_x,
                y_offset,
                u_offset,
                v_offset,
                a_offset,
                rgba_offset,
                width as usize,
                premultiply_alpha,
            );
            cx = processed.cx;
            uv_x = processed.ux;
        }

        for x in (cx..width as usize).step_by(iterator_step) {
            let y_value =
                (unsafe { *y_plane.get_unchecked(y_offset + x) } as i32 - bias_y) * y_coef;

            let u_pos = match chroma_subsampling {
                YuvChromaSample::YUV420 | YuvChromaSample::YUV422 => u_offset + uv_x,
                YuvChromaSample::YUV444 => u_offset + uv_x,
            };

            let cb_value = unsafe { *u_plane.get_unchecked(u_pos) } as i32 - bias_uv;

            let v_pos = match chroma_subsampling {
                YuvChromaSample::YUV420 | YuvChromaSample::YUV422 => v_offset + uv_x,
                YuvChromaSample::YUV444 => v_offset + uv_x,
            };

            let cr_value = unsafe { *v_plane.get_unchecked(v_pos) } as i32 - bias_uv;

            let mut r = ((y_value + cr_coef * cr_value) >> 6).min(255).max(0);
            let mut b = ((y_value + cb_coef * cb_value) >> 6).min(255).max(0);
            let mut g = ((y_value - g_coef_1 * cr_value - g_coef_2 * cb_value) >> 6)
                .min(255)
                .max(0);

            let px = x * channels;

            let rgba_shift = rgba_offset + px;

            let a_value = unsafe { *a_plane.get_unchecked(a_offset + x) };
            if premultiply_alpha {
                r = (r * a_value as i32) / 255;
                g = (g * a_value as i32) / 255;
                b = (b * a_value as i32) / 255;
            }

            unsafe {
                *rgba.get_unchecked_mut(rgba_shift + destination_channels.get_r_channel_offset()) =
                    r as u8;
                *rgba.get_unchecked_mut(rgba_shift + destination_channels.get_g_channel_offset()) =
                    g as u8;
                *rgba.get_unchecked_mut(rgba_shift + destination_channels.get_b_channel_offset()) =
                    b as u8;
                *rgba.get_unchecked_mut(rgba_shift + destination_channels.get_a_channel_offset()) =
                    a_value;
            }

            if chroma_subsampling == YuvChromaSample::YUV420
                || chroma_subsampling == YuvChromaSample::YUV422
            {
                let next_x = x + 1;
                if x + 1 < width as usize {
                    let y_value = (unsafe { *y_plane.get_unchecked(y_offset + x + 1) } as i32
                        - bias_y)
                        * y_coef;

                    let mut r = ((y_value + cr_coef * cr_value) >> 6).min(255).max(0);
                    let mut b = ((y_value + cb_coef * cb_value) >> 6).min(255).max(0);
                    let mut g = ((y_value - g_coef_1 * cr_value - g_coef_2 * cb_value) >> 6)
                        .min(255)
                        .max(0);

                    let next_px = next_x * channels;

                    let rgba_shift = rgba_offset + next_px;

                    let a_value = unsafe { *a_plane.get_unchecked(a_offset + next_x) };
                    if premultiply_alpha {
                        r = (r * a_value as i32) / 255;
                        g = (g * a_value as i32) / 255;
                        b = (b * a_value as i32) / 255;
                    }

                    unsafe {
                        *rgba.get_unchecked_mut(
                            rgba_shift + destination_channels.get_r_channel_offset(),
                        ) = r as u8;
                        *rgba.get_unchecked_mut(
                            rgba_shift + destination_channels.get_g_channel_offset(),
                        ) = g as u8;
                        *rgba.get_unchecked_mut(
                            rgba_shift + destination_channels.get_b_channel_offset(),
                        ) = b as u8;
                        *rgba.get_unchecked_mut(
                            rgba_shift + destination_channels.get_a_channel_offset(),
                        ) = a_value;
                    }
                }
            }

            uv_x += 1;
        }

        y_offset += y_stride as usize;
        rgba_offset += rgba_stride as usize;
        a_offset += a_stride as usize;
        match chroma_subsampling {
            YuvChromaSample::YUV420 => {
                if y & 1 == 1 {
                    u_offset += u_stride as usize;
                    v_offset += v_stride as usize;
                }
            }
            YuvChromaSample::YUV444 | YuvChromaSample::YUV422 => {
                u_offset += u_stride as usize;
                v_offset += v_stride as usize;
            }
        }
    }
}

/// Convert YUV 420 planar format to RGBA format and appends provided alpha channel.
///
/// This function takes YUV 420 planar format data with 8-bit precision,
/// and converts it to RGBA format with 8-bit per channel precision.
///
/// # Arguments
///
/// * `y_plane` - A slice to load the Y (luminance) plane data.
/// * `y_stride` - The stride (bytes per row) for the Y plane.
/// * `u_plane` - A slice to load the U (chrominance) plane data.
/// * `u_stride` - The stride (bytes per row) for the U plane.
/// * `v_plane` - A slice to load the V (chrominance) plane data.
/// * `v_stride` - The stride (bytes per row) for the V plane.
/// * `a_plane` - A slice to load alpha plane to append to result.
/// * `a_stride` - The stride (bytes per row) for the alpha plane.
/// * `width` - The width of the YUV image.
/// * `height` - The height of the YUV image.
/// * `rgba_data` - A mutable slice to store the converted RGBA data.
/// * `range` - The YUV range (limited or full).
/// * `matrix` - The YUV standard matrix (BT.601 or BT.709 or BT.2020 or other).
/// * `premultiply_alpha` - Flag to premultiply alpha or not
///
/// # Panics
///
/// This function panics if the lengths of the planes or the input BGRA data are not valid based
/// on the specified width, height, and strides, or if invalid YUV range or matrix is provided.
///
pub fn yuv420_with_alpha_to_rgba(
    y_plane: &[u8],
    y_stride: u32,
    u_plane: &[u8],
    u_stride: u32,
    v_plane: &[u8],
    v_stride: u32,
    a_plane: &[u8],
    a_stride: u32,
    rgba: &mut [u8],
    rgba_stride: u32,
    width: u32,
    height: u32,
    range: YuvRange,
    matrix: YuvStandardMatrix,
    premultiply_alpha: bool,
) {
    yuv_with_alpha_to_rgbx::<{ YuvSourceChannels::Rgba as u8 }, { YuvChromaSample::YUV420 as u8 }>(
        y_plane,
        y_stride,
        u_plane,
        u_stride,
        v_plane,
        v_stride,
        a_plane,
        a_stride,
        rgba,
        rgba_stride,
        width,
        height,
        range,
        matrix,
        premultiply_alpha,
    )
}

/// Convert YUV 420 planar format to BGRA format and appends provided alpha channel.
///
/// This function takes YUV 420 planar format data with 8-bit precision,
/// and converts it to BGRA format with 8-bit per channel precision.
///
/// # Arguments
///
/// * `y_plane` - A slice to load the Y (luminance) plane data.
/// * `y_stride` - The stride (bytes per row) for the Y plane.
/// * `u_plane` - A slice to load the U (chrominance) plane data.
/// * `u_stride` - The stride (bytes per row) for the U plane.
/// * `v_plane` - A slice to load the V (chrominance) plane data.
/// * `v_stride` - The stride (bytes per row) for the V plane.
/// * `a_plane` - A slice to load alpha plane to append to result.
/// * `a_stride` - The stride (bytes per row) for the alpha plane.
/// * `width` - The width of the YUV image.
/// * `height` - The height of the YUV image.
/// * `bgra_data` - A mutable slice to store the converted BGRA data.
/// * `range` - The YUV range (limited or full).
/// * `matrix` - The YUV standard matrix (BT.601 or BT.709 or BT.2020 or other).
/// * `premultiply_alpha` - Flag to premultiply alpha or not
///
/// # Panics
///
/// This function panics if the lengths of the planes or the input BGRA data are not valid based
/// on the specified width, height, and strides, or if invalid YUV range or matrix is provided.
///
pub fn yuv420_with_alpha_to_bgra(
    y_plane: &[u8],
    y_stride: u32,
    u_plane: &[u8],
    u_stride: u32,
    v_plane: &[u8],
    v_stride: u32,
    a_plane: &[u8],
    a_stride: u32,
    bgra: &mut [u8],
    bgra_stride: u32,
    width: u32,
    height: u32,
    range: YuvRange,
    matrix: YuvStandardMatrix,
    premultiply_alpha: bool,
) {
    yuv_with_alpha_to_rgbx::<{ YuvSourceChannels::Bgra as u8 }, { YuvChromaSample::YUV420 as u8 }>(
        y_plane,
        y_stride,
        u_plane,
        u_stride,
        v_plane,
        v_stride,
        a_plane,
        a_stride,
        bgra,
        bgra_stride,
        width,
        height,
        range,
        matrix,
        premultiply_alpha,
    )
}

/// Convert YUV 422 planar format to RGBA format and appends provided alpha channel.
///
/// This function takes YUV 422 planar format data with 8-bit precision,
/// and converts it to RGBA format with 8-bit per channel precision.
///
/// # Arguments
///
/// * `y_plane` - A slice to load the Y (luminance) plane data.
/// * `y_stride` - The stride (bytes per row) for the Y plane.
/// * `u_plane` - A slice to load the U (chrominance) plane data.
/// * `u_stride` - The stride (bytes per row) for the U plane.
/// * `v_plane` - A slice to load the V (chrominance) plane data.
/// * `v_stride` - The stride (bytes per row) for the V plane.
/// * `a_plane` - A slice to load alpha plane to append to result.
/// * `a_stride` - The stride (bytes per row) for the alpha plane.
/// * `width` - The width of the YUV image.
/// * `height` - The height of the YUV image.
/// * `rgba_data` - A mutable slice to store the converted RGBA data.
/// * `range` - The YUV range (limited or full).
/// * `matrix` - The YUV standard matrix (BT.601 or BT.709 or BT.2020 or other).
/// * `premultiply_alpha` - Flag to premultiply alpha or not
///
/// # Panics
///
/// This function panics if the lengths of the planes or the input BGRA data are not valid based
/// on the specified width, height, and strides, or if invalid YUV range or matrix is provided.
///
pub fn yuv422_with_alpha_to_rgba(
    y_plane: &[u8],
    y_stride: u32,
    u_plane: &[u8],
    u_stride: u32,
    v_plane: &[u8],
    v_stride: u32,
    a_plane: &[u8],
    a_stride: u32,
    rgba: &mut [u8],
    rgba_stride: u32,
    width: u32,
    height: u32,
    range: YuvRange,
    matrix: YuvStandardMatrix,
    premultiply_alpha: bool,
) {
    yuv_with_alpha_to_rgbx::<{ YuvSourceChannels::Rgba as u8 }, { YuvChromaSample::YUV422 as u8 }>(
        y_plane,
        y_stride,
        u_plane,
        u_stride,
        v_plane,
        v_stride,
        a_plane,
        a_stride,
        rgba,
        rgba_stride,
        width,
        height,
        range,
        matrix,
        premultiply_alpha,
    )
}

/// Convert YUV 422 planar format to BGRA format and appends provided alpha channel.
///
/// This function takes YUV 422 planar format data with 8-bit precision,
/// and converts it to BGRA format with 8-bit per channel precision.
///
/// # Arguments
///
/// * `y_plane` - A slice to load the Y (luminance) plane data.
/// * `y_stride` - The stride (bytes per row) for the Y plane.
/// * `u_plane` - A slice to load the U (chrominance) plane data.
/// * `u_stride` - The stride (bytes per row) for the U plane.
/// * `v_plane` - A slice to load the V (chrominance) plane data.
/// * `v_stride` - The stride (bytes per row) for the V plane.
/// * `a_plane` - A slice to load alpha plane to append to result.
/// * `a_stride` - The stride (bytes per row) for the alpha plane.
/// * `width` - The width of the YUV image.
/// * `height` - The height of the YUV image.
/// * `bgra_data` - A mutable slice to store the converted BGRA data.
/// * `range` - The YUV range (limited or full).
/// * `matrix` - The YUV standard matrix (BT.601 or BT.709 or BT.2020 or other).
/// * `premultiply_alpha` - Flag to premultiply alpha or not
///
/// # Panics
///
/// This function panics if the lengths of the planes or the input BGRA data are not valid based
/// on the specified width, height, and strides, or if invalid YUV range or matrix is provided.
///
pub fn yuv422_with_alpha_to_bgra(
    y_plane: &[u8],
    y_stride: u32,
    u_plane: &[u8],
    u_stride: u32,
    v_plane: &[u8],
    v_stride: u32,
    a_plane: &[u8],
    a_stride: u32,
    bgra: &mut [u8],
    bgra_stride: u32,
    width: u32,
    height: u32,
    range: YuvRange,
    matrix: YuvStandardMatrix,
    premultiply_alpha: bool,
) {
    yuv_with_alpha_to_rgbx::<{ YuvSourceChannels::Bgra as u8 }, { YuvChromaSample::YUV422 as u8 }>(
        y_plane,
        y_stride,
        u_plane,
        u_stride,
        v_plane,
        v_stride,
        a_plane,
        a_stride,
        bgra,
        bgra_stride,
        width,
        height,
        range,
        matrix,
        premultiply_alpha,
    )
}

/// Convert YUV 444 planar format to RGBA format and appends provided alpha channel.
///
/// This function takes YUV 444 planar format data with 8-bit precision,
/// and converts it to RGBA format with 8-bit per channel precision.
///
/// # Arguments
///
/// * `y_plane` - A slice to load the Y (luminance) plane data.
/// * `y_stride` - The stride (bytes per row) for the Y plane.
/// * `u_plane` - A slice to load the U (chrominance) plane data.
/// * `u_stride` - The stride (bytes per row) for the U plane.
/// * `v_plane` - A slice to load the V (chrominance) plane data.
/// * `v_stride` - The stride (bytes per row) for the V plane.
/// * `a_plane` - A slice to load alpha plane to append to result.
/// * `a_stride` - The stride (bytes per row) for the alpha plane.
/// * `width` - The width of the YUV image.
/// * `height` - The height of the YUV image.
/// * `rgba_data` - A mutable slice to store the converted RGBA data.
/// * `range` - The YUV range (limited or full).
/// * `matrix` - The YUV standard matrix (BT.601 or BT.709 or BT.2020 or other).
/// * `premultiply_alpha` - Flag to premultiply alpha or not
///
/// # Panics
///
/// This function panics if the lengths of the planes or the input BGRA data are not valid based
/// on the specified width, height, and strides, or if invalid YUV range or matrix is provided.
///
pub fn yuv444_with_alpha_to_rgba(
    y_plane: &[u8],
    y_stride: u32,
    u_plane: &[u8],
    u_stride: u32,
    v_plane: &[u8],
    v_stride: u32,
    a_plane: &[u8],
    a_stride: u32,
    rgba: &mut [u8],
    rgba_stride: u32,
    width: u32,
    height: u32,
    range: YuvRange,
    matrix: YuvStandardMatrix,
    premultiply_alpha: bool,
) {
    yuv_with_alpha_to_rgbx::<{ YuvSourceChannels::Rgba as u8 }, { YuvChromaSample::YUV444 as u8 }>(
        y_plane,
        y_stride,
        u_plane,
        u_stride,
        v_plane,
        v_stride,
        a_plane,
        a_stride,
        rgba,
        rgba_stride,
        width,
        height,
        range,
        matrix,
        premultiply_alpha,
    )
}

/// Convert YUV 444 planar format to BGRA format and appends provided alpha channel.
///
/// This function takes YUV 444 planar format data with 8-bit precision,
/// and converts it to BGRA format with 8-bit per channel precision.
///
/// # Arguments
///
/// * `y_plane` - A slice to load the Y (luminance) plane data.
/// * `y_stride` - The stride (bytes per row) for the Y plane.
/// * `u_plane` - A slice to load the U (chrominance) plane data.
/// * `u_stride` - The stride (bytes per row) for the U plane.
/// * `v_plane` - A slice to load the V (chrominance) plane data.
/// * `v_stride` - The stride (bytes per row) for the V plane.
/// * `a_plane` - A slice to load alpha plane to append to result.
/// * `a_stride` - The stride (bytes per row) for the alpha plane.
/// * `width` - The width of the YUV image.
/// * `height` - The height of the YUV image.
/// * `bgra_data` - A mutable slice to store the converted BGRA data.
/// * `range` - The YUV range (limited or full).
/// * `matrix` - The YUV standard matrix (BT.601 or BT.709 or BT.2020 or other).
/// * `premultiply_alpha` - Flag to premultiply alpha or not
///
/// # Panics
///
/// This function panics if the lengths of the planes or the input BGRA data are not valid based
/// on the specified width, height, and strides, or if invalid YUV range or matrix is provided.
///
pub fn yuv444_with_alpha_to_bgra(
    y_plane: &[u8],
    y_stride: u32,
    u_plane: &[u8],
    u_stride: u32,
    v_plane: &[u8],
    v_stride: u32,
    a_plane: &[u8],
    a_stride: u32,
    bgra: &mut [u8],
    bgra_stride: u32,
    width: u32,
    height: u32,
    range: YuvRange,
    matrix: YuvStandardMatrix,
    premultiply_alpha: bool,
) {
    yuv_with_alpha_to_rgbx::<{ YuvSourceChannels::Bgra as u8 }, { YuvChromaSample::YUV444 as u8 }>(
        y_plane,
        y_stride,
        u_plane,
        u_stride,
        v_plane,
        v_stride,
        a_plane,
        a_stride,
        bgra,
        bgra_stride,
        width,
        height,
        range,
        matrix,
        premultiply_alpha,
    )
}<|MERGE_RESOLUTION|>--- conflicted
+++ resolved
@@ -12,11 +12,7 @@
 use crate::avx2::avx2_yuv_to_rgba_alpha;
 #[cfg(all(
     any(target_arch = "x86", target_arch = "x86_64"),
-<<<<<<< HEAD
-    feature = "nightly_avx512"
-=======
     all(target_feature = "avx512bw", feature = "nightly_avx512")
->>>>>>> 0bd52ec7
 ))]
 use crate::avx512bw::avx512_yuv_to_rgba_alpha;
 #[cfg(all(target_arch = "aarch64", target_feature = "neon"))]
