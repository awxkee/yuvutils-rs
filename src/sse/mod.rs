<<<<<<< HEAD
/*
 * // Copyright (c) the Radzivon Bartoshyk. All rights reserved.
 * //
 * // Use of this source code is governed by a BSD-style
 * // license that can be found in the LICENSE file.
 */

=======
>>>>>>> 0bd52ec7
mod rgb_to_y;
mod rgb_to_ycgco;
mod rgb_to_ycgco_r;
mod rgba_to_yuv;
mod sse_support;
mod sse_ycbcr;
mod sse_ycgco_r;
mod ycgco_to_rgb;
mod ycgco_to_rgb_alpha;
mod ycgcor_to_rgb;
mod yuv_nv_to_rgba;
mod yuv_to_rgba;
mod yuv_to_rgba_alpha;
<<<<<<< HEAD
mod yuv_to_yuy2;
mod yuy2_to_yuv;
=======
>>>>>>> 0bd52ec7

pub use rgb_to_y::sse_rgb_to_y;
pub use rgb_to_ycgco::sse_rgb_to_ycgco_row;
pub use rgb_to_ycgco_r::sse_rgb_to_ycgcor_row;
pub use rgba_to_yuv::sse_rgba_to_yuv_row;
pub use ycgco_to_rgb::sse_ycgco_to_rgb_row;
pub use ycgco_to_rgb_alpha::sse_ycgco_to_rgb_alpha_row;
pub use ycgcor_to_rgb::sse_ycgcor_type_to_rgb_row;
pub use yuv_nv_to_rgba::sse_yuv_nv_to_rgba;
pub use yuv_to_rgba::sse_yuv_to_rgba_row;
<<<<<<< HEAD
pub use yuv_to_rgba_alpha::sse_yuv_to_rgba_alpha_row;
pub use yuv_to_yuy2::yuv_to_yuy2_sse_impl;
pub use yuy2_to_yuv::yuy2_to_yuv_sse_impl;
=======
pub use yuv_to_rgba_alpha::sse_yuv_to_rgba_alpha_row;
>>>>>>> 0bd52ec7
<|MERGE_RESOLUTION|>--- conflicted
+++ resolved
@@ -1,19 +1,15 @@
-<<<<<<< HEAD
 /*
  * // Copyright (c) the Radzivon Bartoshyk. All rights reserved.
  * //
  * // Use of this source code is governed by a BSD-style
  * // license that can be found in the LICENSE file.
  */
-
-=======
->>>>>>> 0bd52ec7
+mod sse_support;
+mod sse_ycbcr;
 mod rgb_to_y;
 mod rgb_to_ycgco;
 mod rgb_to_ycgco_r;
 mod rgba_to_yuv;
-mod sse_support;
-mod sse_ycbcr;
 mod sse_ycgco_r;
 mod ycgco_to_rgb;
 mod ycgco_to_rgb_alpha;
@@ -21,11 +17,11 @@
 mod yuv_nv_to_rgba;
 mod yuv_to_rgba;
 mod yuv_to_rgba_alpha;
-<<<<<<< HEAD
+mod sse_ycgco_r;
+mod ycgcor_to_rgb;
+mod rgb_to_ycgco_r;
 mod yuv_to_yuy2;
 mod yuy2_to_yuv;
-=======
->>>>>>> 0bd52ec7
 
 pub use rgb_to_y::sse_rgb_to_y;
 pub use rgb_to_ycgco::sse_rgb_to_ycgco_row;
@@ -36,10 +32,8 @@
 pub use ycgcor_to_rgb::sse_ycgcor_type_to_rgb_row;
 pub use yuv_nv_to_rgba::sse_yuv_nv_to_rgba;
 pub use yuv_to_rgba::sse_yuv_to_rgba_row;
-<<<<<<< HEAD
 pub use yuv_to_rgba_alpha::sse_yuv_to_rgba_alpha_row;
+pub use ycgcor_to_rgb::sse_ycgcor_type_to_rgb_row;
+pub use rgb_to_ycgco_r::sse_rgb_to_ycgcor_row;
 pub use yuv_to_yuy2::yuv_to_yuy2_sse_impl;
-pub use yuy2_to_yuv::yuy2_to_yuv_sse_impl;
-=======
-pub use yuv_to_rgba_alpha::sse_yuv_to_rgba_alpha_row;
->>>>>>> 0bd52ec7
+pub use yuy2_to_yuv::yuy2_to_yuv_sse_impl;